{% load i18n %}
<section class="bottom {{ extra_css }}">
<<<<<<< HEAD
    <div class="row donation-box-updated">
=======
    <div class="row">
        <div class="flex">
>>>>>>> f5d18888
        {% include "snippets/box-join.html" %}
        {% include "snippets/box-donate.html" %}
        </div>
    </div>
</section><|MERGE_RESOLUTION|>--- conflicted
+++ resolved
@@ -1,11 +1,7 @@
 {% load i18n %}
 <section class="bottom {{ extra_css }}">
-<<<<<<< HEAD
     <div class="row donation-box-updated">
-=======
-    <div class="row">
         <div class="flex">
->>>>>>> f5d18888
         {% include "snippets/box-join.html" %}
         {% include "snippets/box-donate.html" %}
         </div>
