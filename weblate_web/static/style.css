--- conflicted
+++ resolved
@@ -4024,7 +4024,6 @@
   }
 }
 
-<<<<<<< HEAD
 /*Testimonial and Slider CSS*/
 
 .testimonial {
@@ -4488,7 +4487,9 @@
   height: 20px;
   background: linear-gradient(180deg, #e9eaec -45%, #ffffff 100%);
   border: none;
-=======
+}
+
+
 /*Your Weblate Team - About us */
 
 .content-p {
@@ -4556,5 +4557,4 @@
   .weblate-team-content {
     text-align: center;
   }
->>>>>>> 5fb7f1be
 }