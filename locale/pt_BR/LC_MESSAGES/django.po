--- conflicted
+++ resolved
@@ -481,15 +481,8 @@
 
 #: weblate_web/templates/contribute.html:33
 #: weblate_web/templates/contribute.html:49
-<<<<<<< HEAD
-#, fuzzy
-#| msgid "Security issues"
 msgid "GitHub issues"
-msgstr "Problemas de segurança"
-=======
-msgid "Github issues"
 msgstr "Issues do GitHub"
->>>>>>> 9d3d9727
 
 #: weblate_web/templates/contribute.html:36
 msgid "Have a <strong>patch</strong> that fixes a bug?"
@@ -881,15 +874,8 @@
 "de nuvem pública."
 
 #: weblate_web/templates/download.html:64
-<<<<<<< HEAD
-#, fuzzy
-#| msgid "VCS repositories"
 msgid "GitHub repository"
-msgstr "Repositórios VCS"
-=======
-msgid "Github repository"
 msgstr "Repositório no GitHub"
->>>>>>> 9d3d9727
 
 #: weblate_web/templates/download.html:65
 #, python-format
